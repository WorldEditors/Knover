--- conflicted
+++ resolved
@@ -23,13 +23,8 @@
 if __name__ == "__main__":
     print(setuptools.find_packages())
     setuptools.setup(
-<<<<<<< HEAD
         name="knover-dygraph",
-        version="0.1.0",
-=======
-        name="knover",
-        version="0.0.5",
->>>>>>> 97b07de0
+        version="0.2.0",
         description="Large-scale open domain KNOwledge grounded conVERsation system based on PaddlePaddle",
         long_description=readme,
         long_description_content_type="text/markdown",
@@ -42,11 +37,7 @@
         ],
         python_requires=">=3.7",
         install_requires=[
-<<<<<<< HEAD
-            "paddlepaddle-gpu>=2.0.1",
-=======
-            "paddlepaddle-gpu>=1.8.0",
->>>>>>> 97b07de0
+            "paddlepaddle-gpu>=2.1.2",
             "numpy",
             "sentencepiece",
             "termcolor",
