--- conflicted
+++ resolved
@@ -26,19 +26,13 @@
             ${save_args:-} \
             --config_path ${config_path}
     fi
-<<<<<<< HEAD
-    infer_args="${infer_args:-} --nsp_inference_model_path ${nsp_init_params}"
-=======
     infer_args="--nsp_inference_model_path ${nsp_init_params} ${infer_args:-}"
->>>>>>> 97b07de0
 fi
 
 python -m \
     knover.scripts.interact \
     --model ${model:-"Plato"} \
     --vocab_path ${vocab_path} \
-    --specials_path ${specials_path:-""} \
-    --do_lower_case ${do_lower_case:-"false"} \
     --spm_model_file ${spm_model_file} \
     --init_pretraining_params ${init_params:-""} \
     --config_path ${config_path} \
