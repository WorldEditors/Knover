#!/bin/bash
set -ux

if [[ $# == 1 ]]; then
    job_conf=$1
    source ${job_conf}
elif [[ $# > 1 ]]; then
    echo "usage: sh $0 [job_conf]"
    exit -1
fi

export FLAGS_sync_nccl_allreduce=1
export FLAGS_fuse_parameter_memory_size=64

mkdir -p ${save_path}

# Process NSP model(for reranking in dialogue generation task).
if [[ ${nsp_init_params:-} != "" ]]; then
    if [[ ! -e "${nsp_init_params}/__model__" ]]; then
        python -m \
            knover.scripts.save_inference_model \
            --model NSPModel \
            --task NextSentencePrediction \
            --vocab_path ${vocab_path} \
            --init_pretraining_params ${nsp_init_params} \
            --spm_model_file ${spm_model_file} \
            --inference_model_path ${nsp_init_params} \
            ${save_args:-} \
            --config_path ${config_path}
    fi
<<<<<<< HEAD
    infer_args="${infer_args:-} --nsp_inference_model_path ${nsp_init_params}"
=======
    infer_args="--nsp_inference_model_path ${nsp_init_params} ${infer_args:-}"
>>>>>>> 97b07de0
fi

python -m \
    knover.scripts.infer \
    --model ${model} \
    --task ${task} \
    --vocab_path ${vocab_path} \
<<<<<<< HEAD
    --specials_path ${specials_path:-""} \
=======
    --config_path ${config_path} \
>>>>>>> 97b07de0
    --do_lower_case ${do_lower_case:-"false"} \
    --spm_model_file ${spm_model_file} \
    --init_pretraining_params ${init_params} \
    --infer_file ${infer_file} \
    --data_format ${data_format:-"raw"} \
    --file_format ${file_format:-"file"} \
    --output_name ${output_name} \
    ${infer_args:-} \
    --in_tokens ${in_tokens:-"false"} \
    --batch_size ${batch_size:-1} \
    --log_steps ${log_steps:-1} \
    --save_path ${save_path}
exit_code=$?

if [[ $exit_code != 0 ]]; then
    rm ${save_path}/*.finish
fi

exit $exit_code<|MERGE_RESOLUTION|>--- conflicted
+++ resolved
@@ -28,11 +28,7 @@
             ${save_args:-} \
             --config_path ${config_path}
     fi
-<<<<<<< HEAD
-    infer_args="${infer_args:-} --nsp_inference_model_path ${nsp_init_params}"
-=======
     infer_args="--nsp_inference_model_path ${nsp_init_params} ${infer_args:-}"
->>>>>>> 97b07de0
 fi
 
 python -m \
@@ -40,12 +36,7 @@
     --model ${model} \
     --task ${task} \
     --vocab_path ${vocab_path} \
-<<<<<<< HEAD
-    --specials_path ${specials_path:-""} \
-=======
     --config_path ${config_path} \
->>>>>>> 97b07de0
-    --do_lower_case ${do_lower_case:-"false"} \
     --spm_model_file ${spm_model_file} \
     --init_pretraining_params ${init_params} \
     --infer_file ${infer_file} \
