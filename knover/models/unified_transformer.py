#   Copyright (c) 2020 PaddlePaddle Authors. All Rights Reserved.
#
# Licensed under the Apache License, Version 2.0 (the "License");
# you may not use this file except in compliance with the License.
# You may obtain a copy of the License at
#
#     http://www.apache.org/licenses/LICENSE-2.0
#
# Unless required by applicable law or agreed to in writing, software
# distributed under the License is distributed on an "AS IS" BASIS,
# WITHOUT WARRANTIES OR CONDITIONS OF ANY KIND, either express or implied.
# See the License for the specific language governing permissions and
# limitations under the License.
"""Unified Transformer model."""

import numpy as np
import paddle
import paddle.nn as nn
import paddle.nn.functional as F

from knover.models import register_model
from knover.core.model import Model
from knover.modules.generator import Generator
from knover.utils import gather, str2bool


@register_model("UnifiedTransformer")
class UnifiedTransformer(Model):
    """Unified Transformer"""

    @classmethod
    def add_cmdline_args(cls, parser):
        """Add cmdline arguments."""
        group = Model.add_cmdline_args(parser)
        group.add_argument("--weight_sharing", type=str2bool, default=True,
                           help="Whether to share the token embedding with the output FC.")
        group.add_argument("--use_role", type=str2bool, default=False,
                           help="Whether use role embeddings.")

        Generator.add_cmdline_args(parser)
        return group

    def _build_model(self, args):
        self.max_seq_len = args.max_seq_len

        # initializer
        initializer = paddle.nn.initializer.TruncatedNormal(std=args.initializer_range)
        param_attr = paddle.ParamAttr(initializer=initializer)

        self.emb_size = args.get("emb_size", args.hidden_size)
        self.hidden_size = args.hidden_size
        self.dropout = args.hidden_dropout_prob

        self.n_layer = args.num_hidden_layers
        self.n_head = args.num_attention_heads
        self.d_key = args.get("key_size", self.hidden_size // self.n_head)
        self.d_value = args.get("value_size", self.hidden_size // self.n_head)
        self.inner_hidden_size = args.get("inner_hidden_size", self.hidden_size * 4)

        # embeddings
        self.vocab_size = args.vocab_size
        self.type_size = args.type_vocab_size
        self.pos_size = args.max_position_embeddings
        self.token_embedding = nn.Embedding(self.vocab_size, self.emb_size, weight_attr=param_attr)
        self.type_embedding = nn.Embedding(self.type_size, self.emb_size, weight_attr=param_attr)
        self.pos_embedding = nn.Embedding(self.pos_size, self.emb_size, weight_attr=param_attr)

        # role embeddings
        self.use_role = args.use_role
        if self.use_role:
            self.role_embedding = nn.Embedding(args.role_type_size, self.emb_size, weight_attr=param_attr)

        # embeding mapping
        if self.hidden_size != self.emb_size:
            self.emb_mapping_in = True
        else:
            self.emb_mapping_in = args.get("emb_mapping_in", False)
        if self.emb_mapping_in:
            self.emb_mapping_fc = nn.Linear(self.emb_size, self.hidden_size, weight_attr=param_attr)

        # transformer encoder
        self.normalize_before = args.get("normalize_before", True)
        self.hidden_act = args.hidden_act
        if not self.normalize_before:
            self.input_norm = nn.LayerNorm(self.hidden_size)
        else:
            self.input_norm = None
        encoder_layer = nn.TransformerEncoderLayer(
            self.hidden_size,
            self.n_head,
            self.inner_hidden_size,
            dropout=self.dropout,
            activation=self.hidden_act,
            act_dropout=0,
            normalize_before=self.normalize_before,
            weight_attr=param_attr)
        if self.normalize_before:
            output_norm = nn.LayerNorm(self.hidden_size)
        else:
            output_norm = None
        self.encoder = nn.TransformerEncoder(encoder_layer, self.n_layer, output_norm)

        # lm head
        self.lm_trans_fc = nn.Linear(self.hidden_size, self.hidden_size, weight_attr=param_attr)
        self.activation = getattr(F, self.hidden_act)
        self.lm_trans_norm = nn.LayerNorm(self.hidden_size)
        self.weight_sharing = args.weight_sharing
        if self.weight_sharing:
            self.lm_logits_bias = paddle.create_parameter(
                [self.vocab_size], "float32", name="lm_out_fc.b_0", is_bias=True)
        else:
            self.lm_out_fc = nn.Linear(self.emb_size, self.emb_size, weight_attr=param_attr)

        # task-related
<<<<<<< HEAD
        from knover.modules.generator import GENERATOR_REGISTRY
        generator_cls = GENERATOR_REGISTRY[args.decoding_strategy]
        self.generator = generator_cls(args)
=======
>>>>>>> 97b07de0
        self.do_generation = args.get("do_generation", False)
        if self.do_generation:
            self.generator = Generator(args)

    def _gen_input(self,
                   token_ids,
                   type_ids,
                   pos_ids,
                   role_ids,
                   input_mask,
                   aux_emb=None,
                   name=""):
        """Generate input embeddings of Transformer

        Args:
            tokens_ids: represents the token id of each token, shape is [batch_size, max_seq_len, 1]
            type_ids: represents the type of each token, shape is [batch_size, max_seq_len, 1]
            pos_ids: represents the position of each token, shape is [batch_size, max_seq_len, 1]
            input_mask: represents the attention masking mastrix in each Transformer blocks,
                shape is [batch_size, max_seq_len, max_seq_len]
            aux_emb: represents the auxiliary input embeddings of Transformer.
            name: the prefix of all embedding layers.

        Returns:
            A Tuple contains the input embeddings and the attention masking matrix of Transformer.
        """
<<<<<<< HEAD
        token_emb_out = self.token_embedding(token_ids)
        type_emb_out = self.type_embedding(type_ids)
        pos_emb_out = self.pos_embedding(pos_ids)
        emb_out = token_emb_out + type_emb_out + pos_emb_out

        if self.use_role:
            role_emb_out = self.role_embedding(role_ids)
=======
        token_emb_out = layers.embedding(
            input=token_ids,
            size=[self.vocab_size, self.emb_size],
            dtype=self.dtype,
            param_attr=fluid.ParamAttr(
                name=name + self.token_emb_name, initializer=self.param_initializer))
        type_emb_out = layers.embedding(
            input=type_ids,
            size=[self.type_size, self.emb_size],
            dtype=self.dtype,
            param_attr=fluid.ParamAttr(
                name=name + self.type_emb_name, initializer=self.param_initializer))
        pos_emb_out = layers.embedding(
            input=pos_ids,
            size=[self.max_position_seq_len, self.emb_size],
            dtype=self.dtype,
            param_attr=fluid.ParamAttr(
                name=name + self.pos_emb_name, initializer=self.param_initializer))
        emb_out = token_emb_out + type_emb_out + pos_emb_out

        if self.use_role:
            role_emb_out = layers.embedding(
                input=role_ids,
                size=[self.role_type_size, self.emb_size],
                dtype=self.dtype,
                param_attr=fluid.ParamAttr(
                    name=name + self.role_emb_name, initializer=self.param_initializer))
>>>>>>> 97b07de0
            emb_out = emb_out + role_emb_out

        # concat auxiliary memory embeddings
        if aux_emb is not None:
<<<<<<< HEAD
            emb_out = paddle.concat([aux_emb, emb_out], axis=1)

        if self.emb_mapping_in:
            emb_out = self.emb_mapping_fc(emb_out)

        if self.input_norm is not None:
            emb_out = self.input_norm(emb_out)

        # generate n-head self-attention mask
        self_attn_mask = paddle.scale(x=input_mask, scale=1e4, bias=-1.0, bias_after_scale=False)
        n_head_self_attn_mask = paddle.unsqueeze(self_attn_mask, [1])
=======
            emb_out = layers.concat([aux_emb, emb_out], axis=1)

        if self.emb_mapping_in:
            emb_out = layers.fc(
                input=emb_out,
                num_flatten_dims=2,
                size=self.hidden_size,
                param_attr=fluid.ParamAttr(
                    name=name + "emb_hidden_mapping",
                    initializer=self.param_initializer),
                bias_attr=name + "emb_hidden_mapping_bias")

        # generate n-head self-attention mask
        if isinstance(input_mask, (tuple, list)):
            attn_bias = (
                layers.unsqueeze(
                    layers.scale(x=input_mask, scale=1e4, bias=-1.0, bias_after_scale=False), 1)
                for mask in input_mask
            )
        else:
            attn_bias = layers.unsqueeze(
                layers.scale(x=input_mask, scale=1e4, bias=-1.0, bias_after_scale=False), 1)
>>>>>>> 97b07de0

        return emb_out, attn_bias

<<<<<<< HEAD
=======
    def _get_pooled_output(self, enc_out, idx=None, name="pooled"):
        """Get pooled output of the last output embedding in Transformer.

        Args:
            enc_out: the output embeddings of Transformer, shape is [batch_size, max_seq_len, hidden_size]
            idx (optional): the selected indices in pooling operator, shape is [batch_size, 1] or [batch_size, 2].
            name: a string, the name of the pooling layer.

        Returns:
            pooled_out: the pooled output embedding, shape is [batch_size, hidden_size].
        """
        if idx is None:
            feat = enc_out[:, 0]
        elif len(idx.shape) == 2 and idx.shape[1] == 1:
            enc_out = layers.squeeze(enc_out, [1])
            feat = layers.gather(input=enc_out, index=idx)
        elif len(idx.shape) == 2 and idx.shape[1] == 2:
            feat = layers.gather_nd(input=enc_out, index=idx)
        else:
            raise ValueError(f"Invalid indices shape {idx.shape} is used")

        pooled_out = layers.fc(
            input=feat,
            size=self.hidden_size,
            act="tanh",
            param_attr=fluid.ParamAttr(name=f"{name}_fc.w_0", initializer=self.param_initializer),
            bias_attr=f"{name}_fc.b_0")
        return pooled_out

    def _get_classifier_output(self, pooled_out, num_classes=2, name="cls"):
        """Get the output logits of the classifier network.

        Args:
            pooled_out: represents the input embedding of classifier network, shape is [batch_size, hidden_size]
            num_classes: an int, the number of classes in classification task.
            name: a string, the name of classifier network.

        Returns:
            cls_logits: the classification logits, shape is [batch_size, num_classes]
        """
        cls_logits = layers.fc(
            input=pooled_out,
            size=num_classes,
            param_attr=fluid.ParamAttr(name=f"{name}_fc.w_0", initializer=self.param_initializer),
            bias_attr=f"{name}_fc.b_0")
        return cls_logits

>>>>>>> 97b07de0
    def _generation_network(self,
                            token_ids,
                            type_ids,
                            pos_ids,
<<<<<<< HEAD
                            role_ids,
                            generation_mask,
                            aux_emb=None):
=======
                            role_ids=None,
                            generation_mask=None,
                            aux_emb=None,
                            gather_idx=None,
                            name="encoder"):
>>>>>>> 97b07de0
        """Run Transformer generation network.

        Args:
            tokens_ids: represents the token id of each token, shape is [batch_size, max_seq_len, 1]
            type_ids: represents the type of each token, shape is [batch_size, max_seq_len, 1]
            pos_ids: represents the position of each token, shape is [batch_size, max_seq_len, 1]
            input_mask: represents the attention masking mastrix in each Transformer blocks,
                shape is [batch_size, max_seq_len, max_seq_len]
            aux_emb: represents the auxiliary input embeddings of Transformer.

        Returns:
            The output embeddings of Transformer.
        """
<<<<<<< HEAD
        emb_input, n_head_self_attn_mask = self._gen_input(
            token_ids, type_ids, pos_ids, role_ids, generation_mask, aux_emb=aux_emb)
        if self._generation_caches is None:
            enc_out =  self._encode(emb_input, n_head_self_attn_mask)
        else:
            enc_out, self._generation_caches = self._encode(
                emb_input, n_head_self_attn_mask, self._generation_caches)
        return enc_out

    def _generation_step(self, state):
        # gather caches
        if "parent_idx" in state:
            self._generation_caches = gather(self._generation_caches, state["parent_idx"])
        enc_out = self._generation_network(
            state["token_ids"],
            state["type_ids"],
            state["pos_ids"],
            state.get("role_ids", None),
            state["tgt_generation_mask"],
        )
        logits = self._calc_logits(enc_out)
        return logits

    def _encode(self, emb_input, n_head_self_attn_mask, caches=None):
=======
        emb_out, attn_bias = self._gen_input(
            token_ids,
            type_ids,
            pos_ids,
            role_ids,
            generation_mask,
            aux_emb=aux_emb)
        return self._encode(
            emb_out,
            attn_bias,
            caches=self.generation_caches,
            gather_idx=gather_idx,
            name=name)

    def _encode(self,
                emb_input,
                attn_bias,
                caches=None,
                gather_idx=None,
                name="encoder"):
>>>>>>> 97b07de0
        """Run Transformer encode pass.

        Args:
            emb_input: represents the input embeddings of Transformer, shape is [batch_size, max_seq_len, hidden_size]
            attn_bias: represents the attention masking matrix, shape is [batch_size, 1, max_seq_len, max_seq_len]
            caches: a dict, the caches used in efficient decoding, which cache Ks and Vs of memory in each MHA.
            gather_idx: a index tensor, which determine which branch is used to generate next token.

        Returns:
            The output embeddings of Transformer.
        """
<<<<<<< HEAD
        return self.encoder(emb_input, n_head_self_attn_mask, caches)
=======
        return encoder(
            enc_input=emb_input,
            attn_bias=attn_bias,
            n_layer=self.n_layer,
            n_head=self.n_head,
            d_key=self.d_key,
            d_value=self.d_value,
            d_model=self.hidden_size,
            d_inner_hid=self.inner_hidden_size,
            prepostprocess_dropout=self.prepostprocess_dropout,
            attention_dropout=self.attention_dropout,
            relu_dropout=0,
            hidden_act=self.hidden_act,
            pre_encoder_cmd=self.pre_encoder_cmd,
            preprocess_cmd=self.preprocess_cmd,
            postprocess_cmd=self.postprocess_cmd,
            param_initializer=self.param_initializer,
            epsilon=self.epsilon,
            n_layer_per_block=self.n_layer_per_block,
            name=name,
            caches=caches,
            gather_idx=gather_idx,
            store=caches is not None
        )
>>>>>>> 97b07de0

    def _calc_logits(self, enc_out, tgt_idx=None, name=""):
        """Get the logits of generation task.

        The network may share weight with token embeddings.

        Args:
            enc_out: the output embeddings of Transformer, shape is [batch_size, max_seq_len, hidden_size]
            tgt_idx (optional): the indices of prediction tokens, shape is [num_predictions, 2].

        Returns:
            logits: the logits of prediction task, shape is [num_predictions, vocab_size].
        """
        if tgt_idx is None:
<<<<<<< HEAD
            seq_feat = paddle.reshape(x=enc_out, shape=[-1, self.hidden_size])
=======
            seq_feat = layers.reshape(x=enc_out, shape=[-1, self.hidden_size])
>>>>>>> 97b07de0
        elif len(tgt_idx.shape) == 2 and tgt_idx.shape[1] == 2:
            seq_feat = paddle.gather_nd(enc_out, tgt_idx)
        else:
            raise ValueError(f"Invalid indices shape {tgt_idx.shape} is used")

        seq_trans_feat = self.lm_trans_fc(seq_feat)
        seq_trans_feat = self.activation(seq_trans_feat)
        seq_trans_feat = self.lm_trans_norm(seq_trans_feat)

        if self.weight_sharing:
<<<<<<< HEAD
            logits = paddle.matmul(
                seq_trans_feat, self.token_embedding.weight, transpose_y=True)
            logits += self.lm_logits_bias
=======
            logits = layers.matmul(
                x=seq_trans_feat,
                y=fluid.default_main_program().global_block().var(
                    name + self.token_emb_name),
                transpose_y=True)
            if self.cls_bias:
                logits += layers.create_parameter(
                    shape=[self.vocab_size],
                    dtype=self.dtype,
                    attr=fluid.ParamAttr(name="mask_lm_out_fc.b_0"),
                    is_bias=True)
>>>>>>> 97b07de0
        else:
            logits = self.lm_out_fc(seq_trans_feat)
        return logits

<<<<<<< HEAD
=======
    def _get_feed_dict(self, is_infer=False):
        """Get model's input feed dict.

        Args:
            is_infer: If true, get inference input feed dict, otherwise get training / evaluation input feed dict.

        Returns:
            feed_dict: A feed dict mapping keys to feed input variable.
        """
        feed_dict = {}
        feed_dict["token_ids"] = layers.data(name="token_ids", shape=[-1, self.max_seq_len, 1], dtype="int64")
        feed_dict["type_ids"] = layers.data(name="type_ids", shape=[-1, self.max_seq_len, 1], dtype="int64")
        feed_dict["pos_ids"] = layers.data(name="pos_ids", shape=[-1, self.max_seq_len, 1], dtype="int64")

        if self.use_role:
            feed_dict["role_ids"] = layers.data(name="role_ids", shape=[-1, self.max_seq_len, 1], dtype="int64")
        feed_dict["generation_mask"] = layers.data(
            name="generation_mask",
            shape=[-1, self.max_seq_len, self.max_seq_len],
            dtype=self.dtype)

        if is_infer:
            feed_dict["tgt_ids"] = layers.data(
                name="tgt_ids", shape=[-1, 1, 1], dtype="int64", lod_level=2)
            feed_dict["tgt_pos"] = layers.data(
                name="tgt_pos", shape=[-1, 1, 1], dtype="int64", lod_level=2)
            feed_dict["init_score"] = layers.data(name="init_score", shape=[-1, 1], dtype="float32", lod_level=1)
            feed_dict["parent_idx"] = layers.data(name="parent_idx", shape=[-1], dtype="int64")
            feed_dict["tgt_generation_mask"] = layers.data(
                name="tgt_generation_mask", shape=[-1, 1, self.max_seq_len], dtype="float32")
            feed_dict["data_id"] = layers.data(name="data_id", shape=[-1, 1], dtype="int64")
        else:
            feed_dict["tgt_label"] = layers.data(name="tgt_label", shape=[-1, 1], dtype="int64")
            feed_dict["tgt_idx"] = layers.data(name="tgt_idx", shape=[-1, 2], dtype="int64")

        return feed_dict
>>>>>>> 97b07de0

    def forward(self, inputs, is_infer=False):
        """Run model main forward."""
        outputs = {}
        if is_infer:
            self._generation_caches = self.encoder.gen_cache(inputs["token_ids"])
        else:
            self._generation_caches = None

        outputs["enc_out"] = self._generation_network(
            token_ids=inputs["token_ids"],
            type_ids=inputs["type_ids"],
            pos_ids=inputs["pos_ids"],
            role_ids=inputs.get("role_ids", None),
            generation_mask=inputs["generation_mask"]
        )
        return outputs

    def get_metrics(self, inputs, outputs):
        """Get metrics."""
        metrics = {}

        tgt_logits = self._calc_logits(outputs["enc_out"], inputs["tgt_idx"])
        mean_tgt_lm_loss = F.cross_entropy(tgt_logits, inputs["tgt_label"])
        metrics["token_lm_loss"] = mean_tgt_lm_loss

        loss = mean_tgt_lm_loss
        metrics["loss"] = loss
        return metrics

    def get_statistics(self, inputs, outputs):
        """Get statistics."""
        statistics = {}
        if "tgt_label" in inputs:
            statistics["tokens_num"] = inputs["tgt_label"].shape[0]
        statistics["batch_size"] = inputs["token_ids"].shape[0]
        return statistics

    def infer(self, inputs, outputs):
        """Run model inference.

        Only support generation now.
        """
        if self.do_generation:
<<<<<<< HEAD
            outputs = self.generator(self, inputs, outputs)
            data_id_list = outputs["data_id"].numpy()
            token_ids_list = outputs["token_ids"].numpy()
            seq_ids_list = outputs["finished_ids"].numpy()
            score_list = outputs["finished_score"].numpy()
            predictions = []
            for data_id, token_ids, seq_ids, score in zip(data_id_list, token_ids_list, seq_ids_list, score_list):
                if len(seq_ids.shape) == 1:
                    pred = {}
                    pred["data_id"] = int(data_id)
                    pred["decode_score"] = float(score)
                    pred["context_token_ids"] = token_ids
                    pred["response_token_ids"] = seq_ids
                    predictions.append(pred)
                else:
                    for candidate_seq_ids, candidate_score in zip(seq_ids, score):
                        pred = {}
                        pred["data_id"] = int(data_id)
                        pred["decode_score"] = float(candidate_score)
                        pred["context_token_ids"] = token_ids
                        pred["response_token_ids"] = candidate_seq_ids
                        predictions.append(pred)
=======
            return self.generator.inference(self, inputs, outputs)
        else:
            raise NotImplementedError

    def _get_batch_size(self, inputs):
        """Get the batch size of inputs."""
        if "data_id" not in inputs:
            raise ValueError("Cannot find `data_id` in inputs.")
        elif isinstance(inputs["data_id"], np.ndarray):
            return len(inputs["data_id"])
        elif isinstance(inputs["data_id"], fluid.LoDTensor):
            return inputs["data_id"].shape()[0]
        else:
            raise ValueError(f"Invalid type of `data_id`: {type(inputs['data_id'])}")

    def _initialize_state(self, inputs, step_idx):
        state = {}
        state["tgt_ids"] = layers.array_write(layers.reshape(inputs["tgt_ids"], [-1, 1]), step_idx)
        state["tgt_pos"] = layers.array_write(layers.reshape(inputs["tgt_pos"], [-1, 1, 1]), step_idx)
        state["scores"] = layers.array_write(inputs["init_score"], step_idx)
        state["tgt_generation_mask"] = layers.array_write(inputs["tgt_generation_mask"], step_idx)
        state["parent_idx"] = inputs["parent_idx"]
        return state

    def _prepare_timestep_input(self, state, step_idx):
        model_input = {"gather_idx": state["parent_idx"]}

        # token ids
        pre_ids = layers.array_read(array=state["tgt_ids"], i=step_idx)
        model_input["token_ids"] = layers.unsqueeze(pre_ids, 1)

        # position ids
        pre_pos = layers.array_read(array=state["tgt_pos"], i=step_idx)
        model_input["pos_ids"] = layers.gather(pre_pos, state["parent_idx"])

        pre_scores = layers.array_read(array=state["scores"], i=step_idx)

        # generation_mask
        tgt_generation_mask = layers.array_read(state["tgt_generation_mask"], i=step_idx)
        append_mask = layers.fill_constant_batch_size_like(pre_ids, [-1, 1, 1], "float32", 1.0)
        tgt_generation_mask = layers.concat([tgt_generation_mask, append_mask], axis=2)

        model_input["generation_mask"] = pre_mask = layers.gather(tgt_generation_mask, state["parent_idx"])

        model_input["type_ids"] = layers.fill_constant_batch_size_like(pre_mask, [-1, 1, 1], "int64", 1)
        if self.use_role:
            model_input["role_ids"] = layers.fill_constant_batch_size_like(pre_mask, [-1, 1, 1], "int64", 0)

        return model_input, pre_ids, pre_scores

    def _update_state(self,
                      state,
                      model_input,
                      selected_ids,
                      selected_scores,
                      parent_idx,
                      step_idx):
        layers.array_write(selected_ids, i=step_idx, array=state["tgt_ids"])
        layers.array_write(selected_scores, i=step_idx, array=state["scores"])
        layers.array_write(model_input["generation_mask"], i=step_idx, array=state["tgt_generation_mask"])
        layers.array_write(model_input["pos_ids"] + 1, i=step_idx, array=state["tgt_pos"])
        layers.assign(parent_idx, state["parent_idx"])
        return state

    def _run_generation(self, inputs):
        """Run generation."""
        batch_size = self._get_batch_size(inputs)
        inputs["parent_idx"] = np.array(range(batch_size), dtype="int64")
        outputs = self._execute(
            self.infer_program,
            inputs,
            self.infer_fetch_dict,
            return_numpy=False)

        predictions = []
        data_id_list = np.array(outputs["data_id"]).reshape(-1).tolist()
        token_ids_list = np.array(outputs["token_ids"]).squeeze(2).tolist()
        seq_ids = outputs["finished_ids"]
        seq_ids_np  = np.array(outputs["finished_ids"])
        seq_scores_np = np.array(outputs["finished_scores"])
        for i, (data_id, token_ids) in enumerate(zip(data_id_list, token_ids_list)):
            start = seq_ids.lod()[0][i]
            end = seq_ids.lod()[0][i + 1]
            for j in range(start, end):
                sub_start = seq_ids.lod()[1][j]
                sub_end = seq_ids.lod()[1][j + 1]
                pred = {}
                pred["data_id"] = data_id
                pred["decode_score"] = float(seq_scores_np[sub_end - 1])
                pred["context_token_ids"] = token_ids
                pred["response_token_ids"] = seq_ids_np[sub_start:sub_end].tolist()
                predictions.append(pred)
        return predictions

    def infer_step(self, inputs):
        """Run one inference step."""
        # handle DataLoader input type in distributed mode.
        if isinstance(inputs, list):
            inputs = inputs[0]
        if self.do_generation:
            batch_size = self._get_batch_size(inputs)
            if self.generator.num_samples:
                inputs = {
                    name: repeat_array_or_tensor(array_or_tensor, self.place, self.generator.num_samples)
                    for name, array_or_tensor in inputs.items()
                }

            if self.mem_efficient:
                predictions = []
                for idx in range(0, batch_size, self.batch_size):
                    part_inputs = {
                        name: slice_array_or_tensor(array_or_tensor, self.place, idx, idx + self.batch_size)
                        for name, array_or_tensor in inputs.items()
                    }
                    part_outputs = self._run_generation(part_inputs)
                    predictions.extend(part_outputs)
            else:
                predictions = self._run_generation(inputs)
>>>>>>> 97b07de0
            return predictions
        else:
            raise NotImplementedError<|MERGE_RESOLUTION|>--- conflicted
+++ resolved
@@ -112,15 +112,10 @@
             self.lm_out_fc = nn.Linear(self.emb_size, self.emb_size, weight_attr=param_attr)
 
         # task-related
-<<<<<<< HEAD
         from knover.modules.generator import GENERATOR_REGISTRY
         generator_cls = GENERATOR_REGISTRY[args.decoding_strategy]
         self.generator = generator_cls(args)
-=======
->>>>>>> 97b07de0
         self.do_generation = args.get("do_generation", False)
-        if self.do_generation:
-            self.generator = Generator(args)
 
     def _gen_input(self,
                    token_ids,
@@ -128,8 +123,7 @@
                    pos_ids,
                    role_ids,
                    input_mask,
-                   aux_emb=None,
-                   name=""):
+                   aux_emb=None):
         """Generate input embeddings of Transformer
 
         Args:
@@ -139,12 +133,10 @@
             input_mask: represents the attention masking mastrix in each Transformer blocks,
                 shape is [batch_size, max_seq_len, max_seq_len]
             aux_emb: represents the auxiliary input embeddings of Transformer.
-            name: the prefix of all embedding layers.
 
         Returns:
             A Tuple contains the input embeddings and the attention masking matrix of Transformer.
         """
-<<<<<<< HEAD
         token_emb_out = self.token_embedding(token_ids)
         type_emb_out = self.type_embedding(type_ids)
         pos_emb_out = self.pos_embedding(pos_ids)
@@ -152,40 +144,10 @@
 
         if self.use_role:
             role_emb_out = self.role_embedding(role_ids)
-=======
-        token_emb_out = layers.embedding(
-            input=token_ids,
-            size=[self.vocab_size, self.emb_size],
-            dtype=self.dtype,
-            param_attr=fluid.ParamAttr(
-                name=name + self.token_emb_name, initializer=self.param_initializer))
-        type_emb_out = layers.embedding(
-            input=type_ids,
-            size=[self.type_size, self.emb_size],
-            dtype=self.dtype,
-            param_attr=fluid.ParamAttr(
-                name=name + self.type_emb_name, initializer=self.param_initializer))
-        pos_emb_out = layers.embedding(
-            input=pos_ids,
-            size=[self.max_position_seq_len, self.emb_size],
-            dtype=self.dtype,
-            param_attr=fluid.ParamAttr(
-                name=name + self.pos_emb_name, initializer=self.param_initializer))
-        emb_out = token_emb_out + type_emb_out + pos_emb_out
-
-        if self.use_role:
-            role_emb_out = layers.embedding(
-                input=role_ids,
-                size=[self.role_type_size, self.emb_size],
-                dtype=self.dtype,
-                param_attr=fluid.ParamAttr(
-                    name=name + self.role_emb_name, initializer=self.param_initializer))
->>>>>>> 97b07de0
             emb_out = emb_out + role_emb_out
 
         # concat auxiliary memory embeddings
         if aux_emb is not None:
-<<<<<<< HEAD
             emb_out = paddle.concat([aux_emb, emb_out], axis=1)
 
         if self.emb_mapping_in:
@@ -195,100 +157,18 @@
             emb_out = self.input_norm(emb_out)
 
         # generate n-head self-attention mask
-        self_attn_mask = paddle.scale(x=input_mask, scale=1e4, bias=-1.0, bias_after_scale=False)
-        n_head_self_attn_mask = paddle.unsqueeze(self_attn_mask, [1])
-=======
-            emb_out = layers.concat([aux_emb, emb_out], axis=1)
-
-        if self.emb_mapping_in:
-            emb_out = layers.fc(
-                input=emb_out,
-                num_flatten_dims=2,
-                size=self.hidden_size,
-                param_attr=fluid.ParamAttr(
-                    name=name + "emb_hidden_mapping",
-                    initializer=self.param_initializer),
-                bias_attr=name + "emb_hidden_mapping_bias")
-
-        # generate n-head self-attention mask
-        if isinstance(input_mask, (tuple, list)):
-            attn_bias = (
-                layers.unsqueeze(
-                    layers.scale(x=input_mask, scale=1e4, bias=-1.0, bias_after_scale=False), 1)
-                for mask in input_mask
-            )
-        else:
-            attn_bias = layers.unsqueeze(
-                layers.scale(x=input_mask, scale=1e4, bias=-1.0, bias_after_scale=False), 1)
->>>>>>> 97b07de0
+        attn_bias = paddle.scale(x=input_mask, scale=1e4, bias=-1.0, bias_after_scale=False)
+        attn_bias = paddle.unsqueeze(attn_bias, [1])
 
         return emb_out, attn_bias
 
-<<<<<<< HEAD
-=======
-    def _get_pooled_output(self, enc_out, idx=None, name="pooled"):
-        """Get pooled output of the last output embedding in Transformer.
-
-        Args:
-            enc_out: the output embeddings of Transformer, shape is [batch_size, max_seq_len, hidden_size]
-            idx (optional): the selected indices in pooling operator, shape is [batch_size, 1] or [batch_size, 2].
-            name: a string, the name of the pooling layer.
-
-        Returns:
-            pooled_out: the pooled output embedding, shape is [batch_size, hidden_size].
-        """
-        if idx is None:
-            feat = enc_out[:, 0]
-        elif len(idx.shape) == 2 and idx.shape[1] == 1:
-            enc_out = layers.squeeze(enc_out, [1])
-            feat = layers.gather(input=enc_out, index=idx)
-        elif len(idx.shape) == 2 and idx.shape[1] == 2:
-            feat = layers.gather_nd(input=enc_out, index=idx)
-        else:
-            raise ValueError(f"Invalid indices shape {idx.shape} is used")
-
-        pooled_out = layers.fc(
-            input=feat,
-            size=self.hidden_size,
-            act="tanh",
-            param_attr=fluid.ParamAttr(name=f"{name}_fc.w_0", initializer=self.param_initializer),
-            bias_attr=f"{name}_fc.b_0")
-        return pooled_out
-
-    def _get_classifier_output(self, pooled_out, num_classes=2, name="cls"):
-        """Get the output logits of the classifier network.
-
-        Args:
-            pooled_out: represents the input embedding of classifier network, shape is [batch_size, hidden_size]
-            num_classes: an int, the number of classes in classification task.
-            name: a string, the name of classifier network.
-
-        Returns:
-            cls_logits: the classification logits, shape is [batch_size, num_classes]
-        """
-        cls_logits = layers.fc(
-            input=pooled_out,
-            size=num_classes,
-            param_attr=fluid.ParamAttr(name=f"{name}_fc.w_0", initializer=self.param_initializer),
-            bias_attr=f"{name}_fc.b_0")
-        return cls_logits
-
->>>>>>> 97b07de0
     def _generation_network(self,
                             token_ids,
                             type_ids,
                             pos_ids,
-<<<<<<< HEAD
-                            role_ids,
-                            generation_mask,
-                            aux_emb=None):
-=======
                             role_ids=None,
                             generation_mask=None,
-                            aux_emb=None,
-                            gather_idx=None,
-                            name="encoder"):
->>>>>>> 97b07de0
+                            aux_emb=None):
         """Run Transformer generation network.
 
         Args:
@@ -302,14 +182,13 @@
         Returns:
             The output embeddings of Transformer.
         """
-<<<<<<< HEAD
-        emb_input, n_head_self_attn_mask = self._gen_input(
+        emb_input, attn_bias = self._gen_input(
             token_ids, type_ids, pos_ids, role_ids, generation_mask, aux_emb=aux_emb)
         if self._generation_caches is None:
-            enc_out =  self._encode(emb_input, n_head_self_attn_mask)
+            enc_out =  self._encode(emb_input, attn_bias)
         else:
             enc_out, self._generation_caches = self._encode(
-                emb_input, n_head_self_attn_mask, self._generation_caches)
+                emb_input, attn_bias, self._generation_caches)
         return enc_out
 
     def _generation_step(self, state):
@@ -326,29 +205,7 @@
         logits = self._calc_logits(enc_out)
         return logits
 
-    def _encode(self, emb_input, n_head_self_attn_mask, caches=None):
-=======
-        emb_out, attn_bias = self._gen_input(
-            token_ids,
-            type_ids,
-            pos_ids,
-            role_ids,
-            generation_mask,
-            aux_emb=aux_emb)
-        return self._encode(
-            emb_out,
-            attn_bias,
-            caches=self.generation_caches,
-            gather_idx=gather_idx,
-            name=name)
-
-    def _encode(self,
-                emb_input,
-                attn_bias,
-                caches=None,
-                gather_idx=None,
-                name="encoder"):
->>>>>>> 97b07de0
+    def _encode(self, emb_input, attn_bias, caches=None):
         """Run Transformer encode pass.
 
         Args:
@@ -360,36 +217,9 @@
         Returns:
             The output embeddings of Transformer.
         """
-<<<<<<< HEAD
-        return self.encoder(emb_input, n_head_self_attn_mask, caches)
-=======
-        return encoder(
-            enc_input=emb_input,
-            attn_bias=attn_bias,
-            n_layer=self.n_layer,
-            n_head=self.n_head,
-            d_key=self.d_key,
-            d_value=self.d_value,
-            d_model=self.hidden_size,
-            d_inner_hid=self.inner_hidden_size,
-            prepostprocess_dropout=self.prepostprocess_dropout,
-            attention_dropout=self.attention_dropout,
-            relu_dropout=0,
-            hidden_act=self.hidden_act,
-            pre_encoder_cmd=self.pre_encoder_cmd,
-            preprocess_cmd=self.preprocess_cmd,
-            postprocess_cmd=self.postprocess_cmd,
-            param_initializer=self.param_initializer,
-            epsilon=self.epsilon,
-            n_layer_per_block=self.n_layer_per_block,
-            name=name,
-            caches=caches,
-            gather_idx=gather_idx,
-            store=caches is not None
-        )
->>>>>>> 97b07de0
-
-    def _calc_logits(self, enc_out, tgt_idx=None, name=""):
+        return self.encoder(emb_input, attn_bias, caches)
+
+    def _calc_logits(self, enc_out, tgt_idx=None):
         """Get the logits of generation task.
 
         The network may share weight with token embeddings.
@@ -402,11 +232,7 @@
             logits: the logits of prediction task, shape is [num_predictions, vocab_size].
         """
         if tgt_idx is None:
-<<<<<<< HEAD
             seq_feat = paddle.reshape(x=enc_out, shape=[-1, self.hidden_size])
-=======
-            seq_feat = layers.reshape(x=enc_out, shape=[-1, self.hidden_size])
->>>>>>> 97b07de0
         elif len(tgt_idx.shape) == 2 and tgt_idx.shape[1] == 2:
             seq_feat = paddle.gather_nd(enc_out, tgt_idx)
         else:
@@ -417,66 +243,12 @@
         seq_trans_feat = self.lm_trans_norm(seq_trans_feat)
 
         if self.weight_sharing:
-<<<<<<< HEAD
             logits = paddle.matmul(
                 seq_trans_feat, self.token_embedding.weight, transpose_y=True)
             logits += self.lm_logits_bias
-=======
-            logits = layers.matmul(
-                x=seq_trans_feat,
-                y=fluid.default_main_program().global_block().var(
-                    name + self.token_emb_name),
-                transpose_y=True)
-            if self.cls_bias:
-                logits += layers.create_parameter(
-                    shape=[self.vocab_size],
-                    dtype=self.dtype,
-                    attr=fluid.ParamAttr(name="mask_lm_out_fc.b_0"),
-                    is_bias=True)
->>>>>>> 97b07de0
         else:
             logits = self.lm_out_fc(seq_trans_feat)
         return logits
-
-<<<<<<< HEAD
-=======
-    def _get_feed_dict(self, is_infer=False):
-        """Get model's input feed dict.
-
-        Args:
-            is_infer: If true, get inference input feed dict, otherwise get training / evaluation input feed dict.
-
-        Returns:
-            feed_dict: A feed dict mapping keys to feed input variable.
-        """
-        feed_dict = {}
-        feed_dict["token_ids"] = layers.data(name="token_ids", shape=[-1, self.max_seq_len, 1], dtype="int64")
-        feed_dict["type_ids"] = layers.data(name="type_ids", shape=[-1, self.max_seq_len, 1], dtype="int64")
-        feed_dict["pos_ids"] = layers.data(name="pos_ids", shape=[-1, self.max_seq_len, 1], dtype="int64")
-
-        if self.use_role:
-            feed_dict["role_ids"] = layers.data(name="role_ids", shape=[-1, self.max_seq_len, 1], dtype="int64")
-        feed_dict["generation_mask"] = layers.data(
-            name="generation_mask",
-            shape=[-1, self.max_seq_len, self.max_seq_len],
-            dtype=self.dtype)
-
-        if is_infer:
-            feed_dict["tgt_ids"] = layers.data(
-                name="tgt_ids", shape=[-1, 1, 1], dtype="int64", lod_level=2)
-            feed_dict["tgt_pos"] = layers.data(
-                name="tgt_pos", shape=[-1, 1, 1], dtype="int64", lod_level=2)
-            feed_dict["init_score"] = layers.data(name="init_score", shape=[-1, 1], dtype="float32", lod_level=1)
-            feed_dict["parent_idx"] = layers.data(name="parent_idx", shape=[-1], dtype="int64")
-            feed_dict["tgt_generation_mask"] = layers.data(
-                name="tgt_generation_mask", shape=[-1, 1, self.max_seq_len], dtype="float32")
-            feed_dict["data_id"] = layers.data(name="data_id", shape=[-1, 1], dtype="int64")
-        else:
-            feed_dict["tgt_label"] = layers.data(name="tgt_label", shape=[-1, 1], dtype="int64")
-            feed_dict["tgt_idx"] = layers.data(name="tgt_idx", shape=[-1, 2], dtype="int64")
-
-        return feed_dict
->>>>>>> 97b07de0
 
     def forward(self, inputs, is_infer=False):
         """Run model main forward."""
@@ -521,7 +293,6 @@
         Only support generation now.
         """
         if self.do_generation:
-<<<<<<< HEAD
             outputs = self.generator(self, inputs, outputs)
             data_id_list = outputs["data_id"].numpy()
             token_ids_list = outputs["token_ids"].numpy()
@@ -544,126 +315,6 @@
                         pred["context_token_ids"] = token_ids
                         pred["response_token_ids"] = candidate_seq_ids
                         predictions.append(pred)
-=======
-            return self.generator.inference(self, inputs, outputs)
-        else:
-            raise NotImplementedError
-
-    def _get_batch_size(self, inputs):
-        """Get the batch size of inputs."""
-        if "data_id" not in inputs:
-            raise ValueError("Cannot find `data_id` in inputs.")
-        elif isinstance(inputs["data_id"], np.ndarray):
-            return len(inputs["data_id"])
-        elif isinstance(inputs["data_id"], fluid.LoDTensor):
-            return inputs["data_id"].shape()[0]
-        else:
-            raise ValueError(f"Invalid type of `data_id`: {type(inputs['data_id'])}")
-
-    def _initialize_state(self, inputs, step_idx):
-        state = {}
-        state["tgt_ids"] = layers.array_write(layers.reshape(inputs["tgt_ids"], [-1, 1]), step_idx)
-        state["tgt_pos"] = layers.array_write(layers.reshape(inputs["tgt_pos"], [-1, 1, 1]), step_idx)
-        state["scores"] = layers.array_write(inputs["init_score"], step_idx)
-        state["tgt_generation_mask"] = layers.array_write(inputs["tgt_generation_mask"], step_idx)
-        state["parent_idx"] = inputs["parent_idx"]
-        return state
-
-    def _prepare_timestep_input(self, state, step_idx):
-        model_input = {"gather_idx": state["parent_idx"]}
-
-        # token ids
-        pre_ids = layers.array_read(array=state["tgt_ids"], i=step_idx)
-        model_input["token_ids"] = layers.unsqueeze(pre_ids, 1)
-
-        # position ids
-        pre_pos = layers.array_read(array=state["tgt_pos"], i=step_idx)
-        model_input["pos_ids"] = layers.gather(pre_pos, state["parent_idx"])
-
-        pre_scores = layers.array_read(array=state["scores"], i=step_idx)
-
-        # generation_mask
-        tgt_generation_mask = layers.array_read(state["tgt_generation_mask"], i=step_idx)
-        append_mask = layers.fill_constant_batch_size_like(pre_ids, [-1, 1, 1], "float32", 1.0)
-        tgt_generation_mask = layers.concat([tgt_generation_mask, append_mask], axis=2)
-
-        model_input["generation_mask"] = pre_mask = layers.gather(tgt_generation_mask, state["parent_idx"])
-
-        model_input["type_ids"] = layers.fill_constant_batch_size_like(pre_mask, [-1, 1, 1], "int64", 1)
-        if self.use_role:
-            model_input["role_ids"] = layers.fill_constant_batch_size_like(pre_mask, [-1, 1, 1], "int64", 0)
-
-        return model_input, pre_ids, pre_scores
-
-    def _update_state(self,
-                      state,
-                      model_input,
-                      selected_ids,
-                      selected_scores,
-                      parent_idx,
-                      step_idx):
-        layers.array_write(selected_ids, i=step_idx, array=state["tgt_ids"])
-        layers.array_write(selected_scores, i=step_idx, array=state["scores"])
-        layers.array_write(model_input["generation_mask"], i=step_idx, array=state["tgt_generation_mask"])
-        layers.array_write(model_input["pos_ids"] + 1, i=step_idx, array=state["tgt_pos"])
-        layers.assign(parent_idx, state["parent_idx"])
-        return state
-
-    def _run_generation(self, inputs):
-        """Run generation."""
-        batch_size = self._get_batch_size(inputs)
-        inputs["parent_idx"] = np.array(range(batch_size), dtype="int64")
-        outputs = self._execute(
-            self.infer_program,
-            inputs,
-            self.infer_fetch_dict,
-            return_numpy=False)
-
-        predictions = []
-        data_id_list = np.array(outputs["data_id"]).reshape(-1).tolist()
-        token_ids_list = np.array(outputs["token_ids"]).squeeze(2).tolist()
-        seq_ids = outputs["finished_ids"]
-        seq_ids_np  = np.array(outputs["finished_ids"])
-        seq_scores_np = np.array(outputs["finished_scores"])
-        for i, (data_id, token_ids) in enumerate(zip(data_id_list, token_ids_list)):
-            start = seq_ids.lod()[0][i]
-            end = seq_ids.lod()[0][i + 1]
-            for j in range(start, end):
-                sub_start = seq_ids.lod()[1][j]
-                sub_end = seq_ids.lod()[1][j + 1]
-                pred = {}
-                pred["data_id"] = data_id
-                pred["decode_score"] = float(seq_scores_np[sub_end - 1])
-                pred["context_token_ids"] = token_ids
-                pred["response_token_ids"] = seq_ids_np[sub_start:sub_end].tolist()
-                predictions.append(pred)
-        return predictions
-
-    def infer_step(self, inputs):
-        """Run one inference step."""
-        # handle DataLoader input type in distributed mode.
-        if isinstance(inputs, list):
-            inputs = inputs[0]
-        if self.do_generation:
-            batch_size = self._get_batch_size(inputs)
-            if self.generator.num_samples:
-                inputs = {
-                    name: repeat_array_or_tensor(array_or_tensor, self.place, self.generator.num_samples)
-                    for name, array_or_tensor in inputs.items()
-                }
-
-            if self.mem_efficient:
-                predictions = []
-                for idx in range(0, batch_size, self.batch_size):
-                    part_inputs = {
-                        name: slice_array_or_tensor(array_or_tensor, self.place, idx, idx + self.batch_size)
-                        for name, array_or_tensor in inputs.items()
-                    }
-                    part_outputs = self._run_generation(part_inputs)
-                    predictions.extend(part_outputs)
-            else:
-                predictions = self._run_generation(inputs)
->>>>>>> 97b07de0
             return predictions
         else:
             raise NotImplementedError