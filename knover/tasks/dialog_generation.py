--- conflicted
+++ resolved
@@ -99,24 +99,14 @@
 
         predictions = []
         for data_id in group:
-<<<<<<< HEAD
-            try:
-                example = self.reader.features[data_id]
-            except:
-=======
             if data_id in self.reader.features:
                 example = self.reader.features[data_id]
             else:
->>>>>>> 97b07de0
                 example = None
             preds = group[data_id]
             for pred in preds:
                 # TODO: fix tokenized input
                 if example is None:
-<<<<<<< HEAD
-                    # include knowledges now
-=======
->>>>>>> 97b07de0
                     words = post_process_context(pred["context_token_ids"], self.reader)
                 elif self.reader.use_role:
                     words = [self.reader.tokenizer.preprocess(s.split("\1")[0]).split(" ")
@@ -145,11 +135,6 @@
                 if example is not None:
                     print("Example:", example.data_id)
                     print("Context:")
-<<<<<<< HEAD
-                    for s in example.src.split(" [SEP] "):
-                        if self.reader.use_role:
-                            s, role_id = s.split("\1")
-=======
                     context = example.src.split(" [SEP] ")
                     for i, s in enumerate(context):
                         if self.reader.use_role:
@@ -157,7 +142,6 @@
                                 s, role_id = s.split("\1")
                             else:
                                 role_id = (len(context) - i) % 2
->>>>>>> 97b07de0
                             s = f"{role_id}: {s}"
                         print("\t" + s)
                     if "knowledge" in example._fields:
