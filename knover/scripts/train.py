#   Copyright (c) 2020 PaddlePaddle Authors. All Rights Reserved.
#
# Licensed under the Apache License, Version 2.0 (the "License");
# you may not use this file except in compliance with the License.
# You may obtain a copy of the License at
#
#     http://www.apache.org/licenses/LICENSE-2.0
#
# Unless required by applicable law or agreed to in writing, software
# distributed under the License is distributed on an "AS IS" BASIS,
# WITHOUT WARRANTIES OR CONDITIONS OF ANY KIND, either express or implied.
# See the License for the specific language governing permissions and
# limitations under the License.
"""Traine main program."""

import argparse
from collections import defaultdict
import json
import os
import subprocess
import time

<<<<<<< HEAD
import numpy as np
import paddle
import paddle.fluid as fluid
from paddle.distributed import fleet
=======
import paddle
import paddle.distributed.fleet as fleet
import paddle.fluid as fluid
>>>>>>> 97b07de0

import knover.models as models
import knover.tasks as tasks
from knover.utils import check_cuda, parse_args, str2bool, Timer


def setup_args():
    """Setup training arguments."""
    parser = argparse.ArgumentParser()
    parser.add_argument("--is_distributed", type=str2bool, default=False,
                        help="Whether to run distributed training.")
    parser.add_argument("--save_path", type=str, default="output",
                        help="The path where to save models.")
    parser.add_argument("--train_file", type=str, required=True,
                        help="The training dataset: file / filelist. "
                        "See more details in `docs/usage.md`: `file_format`.")
    parser.add_argument("--valid_file", type=str, required=True,
                        help="The validation datasets: files / filelists. "
                        "The files / filelists are separated by `,`. "
                        "See more details in `docs/usage.md`: `file_format`.")

    parser.add_argument("--start_step", type=int, default=0,
                        help="The start step of training. It will be updated if you load from a checkpoint.")
    parser.add_argument("--num_epochs", type=int, default=20,
                        help="The number of times that the learning algorithm will work through the entire training dataset.")
    parser.add_argument("--log_steps", type=int, default=100,
                        help="Display training / evaluation log information every X steps.")
    parser.add_argument("--validation_steps", type=int, default=1000,
                        help="Run validation every X training steps.")
    parser.add_argument("--save_steps", type=int, default=0,
                        help="Save the lastest model every X training steps. "
                        "If `save_steps = 0`, then it only keep the lastest checkpoint.")
    parser.add_argument("--eval_metric", type=str, default="-loss",
                        help="Keep the checkpoint with best evaluation metric.")
    parser.add_argument("--save_checkpoint", type=str2bool, default=True,
                        help="Save completed checkpoint or parameters only. "
                        "The checkpoint contains all states for continuous training.")

    models.add_cmdline_args(parser)
    tasks.add_cmdline_args(parser)

    args = parse_args(parser)
    args.load(args.config_path, "Model")
    args.display()
    return args


def run_cmd(cmd):
    """Helpful function for running shell command in py scripts."""
    exitcode, output = subprocess.getstatusoutput(cmd)
    return output


def train(args):
    """The main function of training."""
    if args.is_distributed:
        fleet.init(is_collective=True)

        dev_count = fluid.core.get_cuda_device_count()
        gpu_id = int(os.getenv("FLAGS_selected_gpus"))
        trainers_num = fleet.worker_num()
        trainer_id = fleet.worker_index()
    else:
        dev_count = 1
        gpu_id = 0
        trainers_num = 1
        trainer_id = 0
    place = fluid.CUDAPlace(gpu_id)

    # setup task and model
    task = tasks.create_task(args)
    model = models.create_model(args, place)

    # setup datasets
    train_generator = task.get_data_loader(
        model,
        input_file=args.train_file,
        num_epochs=args.num_epochs,
        num_part=trainers_num,
        part_id=trainer_id,
        phase="train"
    )
    valid_tags = []
    valid_generators = []
    for valid_file in args.valid_file.split(","):
        if ":" in valid_file:
            valid_tag, valid_file = valid_file.split(":")
        else:
            valid_tag = "valid"
        valid_tags.append(valid_tag)
        valid_generators.append(task.get_data_loader(
            model,
            input_file=valid_file,
            num_part=dev_count,
            part_id=gpu_id,
            phase="distributed_valid" if args.is_distributed else "valid"
        ))

    # maintain best metric (init)
    best_metric = -1e10
    if args.eval_metric.startswith("-"):
        scale = -1.0
        eval_metric = args.eval_metric[1:]
    else:
        scale = 1.0
        eval_metric = args.eval_metric
    need_save = trainer_id == 0

    # start training
    timer = Timer()
    timer.start()
    print("Training is start.")
    for step, data in enumerate(train_generator(), args.start_step + 1):
        outputs = task.train_step(model, data)
        timer.pause()

        if step % args.log_steps == 0:
            time_cost = timer.pass_time
            current_epoch, current_file_index, total_file = task.reader.get_train_progress()
            current_lr = outputs.pop('scheduled_lr')
            print(f"[train][{current_epoch}] progress: {current_file_index}/{total_file} "
                  f"step: {step}, time: {time_cost:.3f}, "
                  f"queue size: {train_generator.queue.size()}, "
                  f"speed: {args.log_steps / time_cost:.3f} steps/s")
            print(f"\tcurrent lr: {current_lr:.7f}")
            metrics = task.get_metrics(outputs)
            print("\t" + ", ".join(f"{k}: {v:.4f}" for k, v in metrics.items()))
            timer.reset()

        if step % args.validation_steps == 0:
            for valid_tag, valid_generator in zip(valid_tags, valid_generators):
                eval_metrics = evaluate(task, model, valid_generator, args, dev_count, gpu_id, step, tag=valid_tag)
                if valid_tag == "valid":
                    valid_metrics = eval_metrics

            # save lastest model
            if args.save_steps <= 0 and need_save:
                save_model(model, args.save_path, "lastest", dev_count, gpu_id, args)
            # maintain best metric (update)
            if valid_metrics[eval_metric] * scale > best_metric:
                best_metric = valid_metrics[eval_metric] * scale
                print(f"Get better valid metric: {eval_metric} = {valid_metrics[eval_metric]}")
                # save best model (with best evaluation metric)
                if need_save:
                    save_model(model, args.save_path, "best", dev_count, gpu_id, args)

        if args.save_steps > 0 and step % args.save_steps == 0 and need_save:
            save_model(model, args.save_path, f"step_{step}", dev_count, gpu_id, args)

        timer.start()
    print("Training is completed.")

    return


def evaluate(task,
             model,
             generator,
             args,
             dev_count,
             gpu_id,
<<<<<<< HEAD
             training_step):
=======
             training_step,
             tag=None):
>>>>>>> 97b07de0
    """Run evaluation.

    Run evaluation on dataset which is generated from a generator. Support evaluation on single GPU and multiple GPUs.

    Single GPU:
    1. Run evaluation on the whole dataset (the generator generates the completed whole dataset).
    2. Disply evaluation result.

    Multiple GPUs:
    1. Each GPU run evaluation on a part of dataset (the generator only generate a part of dataset). The dataset
       is split into `dev_count` parts.
    2. Save evaluation results on each part of dataset.
    3. Merge all evaluation results into the final evaluation result.
    4. Save evaluation result on the whole dataset.
    5. Display evaluation result.
    """
    outputs = None
    print("=" * 80)
    print(f"Evaluation: {tag}")
    timer = Timer()
    timer.start()
    for step, data in enumerate(generator(), 1):
        part_outputs = task.eval_step(model, data)
        outputs = task.merge_metrics_and_statistics(outputs, part_outputs)

        if step % args.log_steps == 0:
            metrics = task.get_metrics(outputs)
            print(f"\tstep {step}:" + ", ".join(f"{k}: {v:.4f}" for k, v in metrics.items()))

    if args.is_distributed:
        # save part evaluation outputs in distributed mode.
        part_file = os.path.join(args.save_path, f"evaluation_output.part_{gpu_id}")
        with open(part_file, "w") as fp:
            json.dump(outputs, fp, ensure_ascii=False)
        part_finish_file = os.path.join(args.save_path, f"evaluation_output.part_{gpu_id}.finish")
        with open(part_finish_file, "w"):
            pass

        if gpu_id == 0:
            # wait part evaluation outputs
            part_files = f"evaluation_output.part_*.finish"
            while True:
                ret = run_cmd(f"find {args.save_path} -maxdepth 1 -name {part_files}")
                num_completed = len(ret.split("\n"))
                if num_completed == dev_count:
                    break
                time.sleep(1)

            # merge part evaluation outputs
            outputs = None
            for dev_id in range(dev_count):
                part_file = os.path.join(args.save_path, f"evaluation_output.part_{dev_id}")
                with open(part_file, "r") as fp:
                    part_outputs = json.load(fp)
                    outputs = task.merge_metrics_and_statistics(outputs, part_outputs)
            run_cmd("rm " + os.path.join(args.save_path, "evaluation_output.part_*"))

            # send evaluation outputs
            for dev_id in range(1, dev_count): # exclude gpu 0
                part_file = os.path.join(args.save_path, f"evaluation_output.final_part_{dev_id}")
                with open(part_file, "w") as fp:
                    json.dump(outputs, fp, ensure_ascii=False)
                with open(part_file + ".finish", "w") as fp:
                    pass
        else:
            # receive evaluation outputs
            part_file = os.path.join(args.save_path, f"evaluation_output.final_part_{gpu_id}")
            while not os.path.exists(part_file + ".finish"):
                time.sleep(1)
            with open(part_file, "r") as fp:
                outputs = json.load(fp)
            run_cmd(f"rm {part_file}*")

    metrics = task.get_metrics(outputs)
    print(f"[Evaluation][{training_step}] " + ", ".join(f"{k}: {v:.4f}" for k, v in metrics.items()))
    print(f"\ttime cost: {timer.pass_time:.3f}")
    print("=" * 80)
    return metrics


def save_model(model, save_path, tag, dev_count, gpu_id, args):
    """Save model.

    In normal mode, only the master GPU need to save the model.
    """
    path = os.path.join(save_path, tag)
    if gpu_id == 0:
        print(f"Saving model into {path}.")
        model.save(path, is_checkpoint=args.save_checkpoint)
        print(f"Model has saved into {path}.")
    return


if __name__ == "__main__":
    paddle.enable_static()
    args = setup_args()
    check_cuda(True)
    train(args)<|MERGE_RESOLUTION|>--- conflicted
+++ resolved
@@ -20,16 +20,9 @@
 import subprocess
 import time
 
-<<<<<<< HEAD
 import numpy as np
-import paddle
 import paddle.fluid as fluid
 from paddle.distributed import fleet
-=======
-import paddle
-import paddle.distributed.fleet as fleet
-import paddle.fluid as fluid
->>>>>>> 97b07de0
 
 import knover.models as models
 import knover.tasks as tasks
@@ -60,8 +53,8 @@
     parser.add_argument("--validation_steps", type=int, default=1000,
                         help="Run validation every X training steps.")
     parser.add_argument("--save_steps", type=int, default=0,
-                        help="Save the lastest model every X training steps. "
-                        "If `save_steps = 0`, then it only keep the lastest checkpoint.")
+                        help="Save the latest model every X training steps. "
+                        "If `save_steps = 0`, then it only keep the latest checkpoint.")
     parser.add_argument("--eval_metric", type=str, default="-loss",
                         help="Keep the checkpoint with best evaluation metric.")
     parser.add_argument("--save_checkpoint", type=str2bool, default=True,
@@ -165,9 +158,9 @@
                 if valid_tag == "valid":
                     valid_metrics = eval_metrics
 
-            # save lastest model
+            # save latest model
             if args.save_steps <= 0 and need_save:
-                save_model(model, args.save_path, "lastest", dev_count, gpu_id, args)
+                save_model(model, args.save_path, "latest", dev_count, gpu_id, args)
             # maintain best metric (update)
             if valid_metrics[eval_metric] * scale > best_metric:
                 best_metric = valid_metrics[eval_metric] * scale
@@ -191,12 +184,8 @@
              args,
              dev_count,
              gpu_id,
-<<<<<<< HEAD
-             training_step):
-=======
              training_step,
              tag=None):
->>>>>>> 97b07de0
     """Run evaluation.
 
     Run evaluation on dataset which is generated from a generator. Support evaluation on single GPU and multiple GPUs.
@@ -291,7 +280,6 @@
 
 
 if __name__ == "__main__":
-    paddle.enable_static()
     args = setup_args()
     check_cuda(True)
     train(args)