#   Copyright (c) 2020 PaddlePaddle Authors. All Rights Reserved.
#
# Licensed under the Apache License, Version 2.0 (the "License");
# you may not use this file except in compliance with the License.
# You may obtain a copy of the License at
#
#     http://www.apache.org/licenses/LICENSE-2.0
#
# Unless required by applicable law or agreed to in writing, software
# distributed under the License is distributed on an "AS IS" BASIS,
# WITHOUT WARRANTIES OR CONDITIONS OF ANY KIND, either express or implied.
# See the License for the specific language governing permissions and
# limitations under the License.
"""Inference main program."""

import argparse
from collections import defaultdict
import json
import os
import subprocess
import time

import paddle
import paddle.fluid as fluid
from paddle.distributed import fleet

import knover.models as models
import knover.tasks as tasks
from knover.utils import check_cuda, parse_args, str2bool, Timer


def setup_args():
    """Setup inference arguments."""
    parser = argparse.ArgumentParser()
    parser.add_argument("--is_distributed", type=str2bool, default=False)
    parser.add_argument("--save_path", type=str, default="output")
    parser.add_argument("--infer_file", type=str, required=True)
    parser.add_argument("--output_name", type=str, required=True)

    parser.add_argument("--log_steps", type=int, default=1)

    models.add_cmdline_args(parser)
    tasks.add_cmdline_args(parser)

    args = parse_args(parser)
    args.load(args.config_path, "Model")
    args.run_infer = True # only build infer program
    args.display()
    return args


def infer(args):
    """Inference main function."""
    if args.is_distributed:
        fleet.init(is_collective=True)

        dev_count = fluid.core.get_cuda_device_count()
        gpu_id = int(os.getenv("FLAGS_selected_gpus"))
        phase = "distributed_test"
    else:
        dev_count = 1
        gpu_id = 0
        phase = "test"
    place = fluid.CUDAPlace(gpu_id)

    task = tasks.create_task(args)
    model = models.create_model(args, place)
    infer_generator = task.get_data_loader(
        model,
        input_file=args.infer_file,
        num_part=dev_count,
        part_id=gpu_id,
        phase=phase,
        is_infer=True
    )

    # run inference
    timer = Timer()
    timer.start()
    infer_out = {}
<<<<<<< HEAD
    step = 0 # in case of no data input
=======
    step = 0 # fix no input data case.
>>>>>>> 97b07de0
    for step, data in enumerate(infer_generator(), 1):
        predictions = task.infer_step(model, data)
        for pred in predictions:
            infer_out[pred["data_id"]] = pred
        if step % args.log_steps == 0:
            time_cost = timer.pass_time
            print(f"\tstep: {step}, time: {time_cost:.3f}, "
                  f"queue size: {infer_generator.queue.size()}, "
                  f"speed: {step / time_cost:.3f} steps/s")

    time_cost = timer.pass_time
    print(f"[infer] steps: {step} time cost: {time_cost}, "
          f"speed: {step / time_cost} steps/s")

    if args.is_distributed:
        # merge inference outputs in distributed mode.
        part_file = os.path.join(args.save_path, f"inference_output.part_{gpu_id}")
        with open(part_file, "w") as fp:
            json.dump(infer_out, fp, ensure_ascii=False, indent=2)
        part_finish_file = os.path.join(args.save_path, f"inference_output.part_{gpu_id}.finish")
        with open(part_finish_file, "w"):
            pass

    # Only run on master GPU in each node
    if gpu_id != 0:
        return

    if args.is_distributed:
        part_files = f"inference_output.part_*.finish"
        while True:
            ret = subprocess.getoutput(f"find {args.save_path} -maxdepth 1 -name {part_files}")
            num_completed = len(ret.split("\n"))
            if num_completed != dev_count:
                time.sleep(1)
                continue
            infer_out = {}
            for dev_id in range(dev_count):
                part_file = os.path.join(args.save_path, f"inference_output.part_{dev_id}")
                with open(part_file, "r") as fp:
                    part_infer_out = json.load(fp)
                    for data_id in part_infer_out:
                        infer_out[data_id] = part_infer_out[data_id]
            break
        subprocess.getoutput("rm " + os.path.join(args.save_path, f"inference_output.part*"))

    # save inference outputs
    inference_output = os.path.join(args.save_path, "inference_output.txt")
    with open(inference_output, "w") as f:
        for data_id in sorted(infer_out.keys(), key=lambda x: int(x)):
            f.write("\t".join(map(str, [infer_out[data_id][name] for name in args.output_name.split(",")])) + "\n")
    print(f"save inference result into: {inference_output}")

    return


if __name__ == "__main__":
    paddle.enable_static()
    args = setup_args()
    check_cuda(True)
    infer(args)<|MERGE_RESOLUTION|>--- conflicted
+++ resolved
@@ -20,7 +20,6 @@
 import subprocess
 import time
 
-import paddle
 import paddle.fluid as fluid
 from paddle.distributed import fleet
 
@@ -78,11 +77,7 @@
     timer = Timer()
     timer.start()
     infer_out = {}
-<<<<<<< HEAD
-    step = 0 # in case of no data input
-=======
     step = 0 # fix no input data case.
->>>>>>> 97b07de0
     for step, data in enumerate(infer_generator(), 1):
         predictions = task.infer_step(model, data)
         for pred in predictions:
@@ -139,7 +134,6 @@
 
 
 if __name__ == "__main__":
-    paddle.enable_static()
     args = setup_args()
     check_cuda(True)
     infer(args)