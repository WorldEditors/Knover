--- conflicted
+++ resolved
@@ -17,11 +17,7 @@
 
 import numpy as np
 import paddle
-<<<<<<< HEAD
 import paddle.nn.functional as F
-=======
-import paddle.fluid.layers as layers
->>>>>>> 97b07de0
 
 from knover.utils import str2bool
 from knover.utils import gather, repeat
@@ -89,9 +85,8 @@
         self.length_average = args.length_average
         self.length_penalty = args.length_penalty
         if self.length_average and self.length_penalty is not None:
-            print(f"[WARMING] Using length_average only and ignore length_penalty settings ({self.length_penalty}).")
-
-<<<<<<< HEAD
+            print(f"[WARNING] Using length_average only and ignore length_penalty settings ({self.length_penalty}).")
+
         # model related
         self.use_role = args.use_role
 
@@ -181,12 +176,6 @@
         }
         return predictions
 
-=======
-        # basic settings
-        self.decoding_strategy = args.decoding_strategy
-        self.ignore_unk = args.ignore_unk
-        self.temperature = args.temperature
->>>>>>> 97b07de0
 
 @register_generator("sampling")
 class Sampling(Generator):
@@ -318,7 +307,6 @@
         Returns:
             pred: the sampled next token from the top-p probabilities, shape is [batch_size, 1].
         """
-<<<<<<< HEAD
         sorted_idx = paddle.argsort(probs, descending=True)
         sorted_probs = paddle.index_sample(probs, sorted_idx)
         # exclusive cumsum
@@ -361,139 +349,6 @@
             next_scores = (paddle.log(probs) + state["score"] * pre_w) / cur_w
         else:
             next_scores = paddle.log(probs) + state["score"]
-=======
-        # prepare while loop
-        max_len = layers.fill_constant([1], "int64", self.max_dec_len, force_cpu=True)
-        min_len = layers.fill_constant([1], "int64", self.min_dec_len, force_cpu=True)
-        step_idx = layers.fill_constant([1], "int64", 0, force_cpu=True)
-
-        if self.decoding_strategy == "beam_search":
-            beam_size = self.beam_size
-        else:
-            beam_size = 1
-
-        eos_penalty = np.zeros(self.vocab_size, dtype="float32")
-        eos_penalty[self.eos_id] = -1e9
-        eos_penalty = layers.assign(eos_penalty)
-
-        token_penalty = np.zeros(self.vocab_size, dtype="float32")
-        token_penalty[self.unk_id] = -1e9
-        if self.mask_id >= 0:
-            token_penalty[self.mask_id] = -1e9
-        token_penalty = layers.assign(token_penalty)
-
-        state = model._initialize_state(inputs, step_idx)
-
-        # start while loop
-        cond = layers.less_than(x=step_idx, y=max_len)
-        while_op = layers.While(cond)
-        with while_op.block():
-            model_input, pre_ids, pre_scores = model._prepare_timestep_input(state, step_idx)
-            dec_out, _ = model._generation_network(**model_input)
-            logits = model._calc_logits(dec_out)
-
-            # ignore unk and mask token
-            if self.ignore_unk:
-                logits = layers.elementwise_add(logits, token_penalty, axis=1)
-
-            # min dec length
-            min_len_cond = layers.less_than(x=step_idx, y=min_len)
-            def min_len_penalty():
-                """Plus minimum length penalty."""
-                return layers.elementwise_add(logits, eos_penalty, axis=1)
-            def no_penalty():
-                """No penalty."""
-                return logits
-            logits = layers.case([(min_len_cond, min_len_penalty)], default=no_penalty)
-
-            # get probs
-            probs = layers.softmax(logits / self.temperature)
-
-            if self.decoding_strategy == "beam_search":
-                topk_scores, topk_indices = layers.topk(
-                    input=probs, k=beam_size)
-            else:
-                if self.decoding_strategy.startswith("sampling"):
-                    sampling_ids = layers.sampling_id(probs, dtype="int")
-                elif self.decoding_strategy.startswith("topk_sampling"):
-                    topk_probs, _ = layers.topk(input=probs, k=self.topk)
-                    ge_cond = layers.cast(
-                        layers.greater_equal(probs, topk_probs[:, -1:]),
-                        "float32")
-                    old_probs = probs
-                    probs = probs * ge_cond / layers.reduce_sum(topk_probs, dim=-1, keep_dim=True)
-                    sampling_ids = layers.sampling_id(probs, dtype="int")
-                    probs = old_probs
-                elif self.decoding_strategy.startswith("topp_sampling"):
-                    sorted_probs, sorted_idx = layers.argsort(probs, descending=True)
-                    cum_sorted_probs = layers.cumsum(sorted_probs, axis=1, exclusive=True)
-                    lt_cond = layers.cast(
-                        layers.less_than(
-                            cum_sorted_probs,
-                            layers.fill_constant_batch_size_like(
-                                cum_sorted_probs,
-                                cum_sorted_probs.shape,
-                                cum_sorted_probs.dtype,
-                                self.topp)
-                        ),
-                        "float32"
-                    )
-                    old_probs = probs
-                    candidate_probs = sorted_probs * lt_cond
-                    probs = candidate_probs / layers.reduce_sum(candidate_probs, dim=-1, keep_dim=True)
-                    sampling_ids = layers.sampling_id(probs, dtype="int")
-                    sampling_ids = paddle.index_sample(sorted_idx, layers.unsqueeze(sampling_ids, [1]))
-                    sampling_ids = layers.squeeze(sampling_ids, [1])
-                    probs = old_probs
-                else:
-                    raise ValueError(self.decoding_strategy)
-
-                sampling_scores = layers.one_hot(layers.unsqueeze(sampling_ids, [1]), self.vocab_size)
-                sampling_scores = sampling_scores * probs - (1 - sampling_scores) * 1e3
-                topk_scores, topk_indices = layers.topk(sampling_scores, k=1)
-
-            pre_len = layers.cast(step_idx, "float32")
-            layers.increment(x=step_idx, value=1.0, in_place=True)
-            cur_len = layers.cast(step_idx, "float32")
-
-            # update scores
-            if self.length_average:
-                accu_scores = layers.elementwise_add(
-                    x=layers.log(topk_scores), y=pre_scores * pre_len, axis=0) / cur_len
-            elif self.length_penalty > 0:
-                pre_lp = layers.pow((5 + pre_len) / 6, self.length_penalty)
-                cur_lp = layers.pow((5 + cur_len) / 6, self.length_penalty)
-                accu_scores = layers.elementwise_add(
-                    x=layers.log(topk_scores), y=pre_scores * pre_lp, axis=0) / cur_lp
-            else:
-                accu_scores = layers.elementwise_add(
-                    x=layers.log(topk_scores), y=pre_scores, axis=0)
-            topk_indices = layers.lod_reset(topk_indices, pre_ids)
-            accu_scores = layers.lod_reset(accu_scores, pre_ids)
-            selected_ids, selected_scores, parent_idx = layers.beam_search(
-                pre_ids=pre_ids,
-                pre_scores=pre_scores,
-                ids=topk_indices,
-                scores=accu_scores,
-                beam_size=beam_size,
-                end_id=self.eos_id,
-                return_parent_idx=True)
-
-            state = model._update_state(
-                state,
-                model_input,
-                selected_ids,
-                selected_scores,
-                parent_idx,
-                step_idx)
-
-            length_cond = layers.less_than(x=step_idx, y=max_len)
-            finish_cond = layers.logical_not(layers.is_empty(x=selected_ids))
-            layers.logical_and(x=length_cond, y=finish_cond, out=cond)
-
-        finished_ids, finished_scores = layers.beam_search_decode(
-            state["tgt_ids"], state["scores"], beam_size=beam_size, end_id=self.eos_id)
->>>>>>> 97b07de0
 
 
         # keep finished sequences' score
