--- conflicted
+++ resolved
@@ -39,12 +39,8 @@
 
 def main(args):
     """Tokenization main process."""
-<<<<<<< HEAD
-    tokenizer = SentencePieceTokenizer(args)
-=======
     tokenizer_cls = getattr(tokenization, args.tokenizer)
     tokenizer = tokenizer_cls(args)
->>>>>>> 97b07de0
     tokenized_fields = ["src", "tgt", "knowledge"]
     with open(args.input_file) as fp, open(args.output_file, "w") as output_fp:
         headers = next(fp).rstrip("\n").split("\t")
